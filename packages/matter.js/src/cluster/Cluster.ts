/**
 * @license
 * Copyright 2022-2023 Project CHIP Authors
 * SPDX-License-Identifier: Apache-2.0
 */

import { Merge } from "../util/Type.js";
import { BitSchema, TypeFromBitSchema } from "../schema/BitmapSchema.js";
import { TlvSchema } from "../tlv/TlvSchema.js";
import { TlvVoid } from "../tlv/TlvVoid.js";
import { TlvFields, TlvObject, TypeFromFields } from "../tlv/TlvObject.js";
import { AttributeId, TlvAttributeId } from "../datatype/AttributeId.js";
import { EventId, TlvEventId } from "../datatype/EventId.js";
import { CommandId, TlvCommandId } from "../datatype/CommandId.js";
import { TlvBitmap, TlvUInt16, TlvUInt32 } from "../tlv/TlvNumber.js";
import { TlvArray } from "../tlv/TlvArray.js";
import { MatterCoreSpecificationV1_0 } from "../spec/Specifications.js";

export const enum AccessLevel {
    View,
    Manage,
    Administer,
}

/* Interfaces and helper methods to define a cluster attribute */
<<<<<<< HEAD
export interface Attribute<T> {
    id: number, schema: TlvSchema<T>,
    optional: boolean,
    optionalIf: number[],
    requiredIf: number[],
    readAcl: AccessLevel,
    writable: boolean,
    scene: boolean,
    persistent: boolean,
    omitChanges: boolean,
    writeAcl?: AccessLevel,
    default?: T
}

=======
export interface Attribute<T> { id: number, schema: TlvSchema<T>, optional: boolean, readAcl: AccessLevel, writable: boolean, scene: boolean, persistent: boolean, fixed: boolean, fabricScoped: boolean, omitChanges: boolean, writeAcl?: AccessLevel, default?: T }
>>>>>>> e4869714
export interface OptionalAttribute<T> extends Attribute<T> { optional: true }

export interface WritableAttribute<T> extends Attribute<T> { writable: true }

export interface OptionalWritableAttribute<T> extends OptionalAttribute<T> { writable: true }
export interface WritableFabricScopedAttribute<T> extends WritableAttribute<T> { fabricScoped: true }
export interface OptionalWritableFabricScopedAttribute<T> extends OptionalWritableAttribute<T> { fabricScoped: true }
export interface FixedAttribute<T> extends Attribute<T> { fixed: true }
export interface OptionalFixedAttribute<T> extends OptionalAttribute<T> { fixed: true }

export type AttributeJsType<T extends Attribute<any>> = T extends Attribute<infer JsType> ? JsType : never;
<<<<<<< HEAD
interface AttributeOptions<T> {
    scene?: boolean,
    persistent?: boolean,
    omitChanges?: boolean,
    default?: T,
    readAcl?: AccessLevel,
    writeAcl?: AccessLevel
    optionalIf? : Array<number>,
    requiredIf? : Array<number>
}

export const Attribute = <T, V extends T>(
    id: number,
    schema: TlvSchema<T>,
    {
        scene = false,
        persistent = false,
        omitChanges = false,
        default: conformanceValue,
        readAcl = AccessLevel.View,
        optionalIf,
        requiredIf
    }: AttributeOptions<V> = {}
): Attribute<T> => (
    {
        id,
        schema,
        optional: false,
        optionalIf: optionalIf??[],
        requiredIf: requiredIf??[],
        writable: false,
        scene,
        persistent,
        omitChanges,
        default: conformanceValue,
        readAcl
    });

export const OptionalAttribute = <T, V extends T>(
    id: number,
    schema: TlvSchema<T>,
    {
        scene = false,
        persistent = false,
        omitChanges = false,
        default: conformanceValue,
        optionalIf,
        requiredIf,
        readAcl = AccessLevel.View
    }: AttributeOptions<V> = {},): OptionalAttribute<T> => (
    {
        id,
        schema,
        optional: true,
        optionalIf: optionalIf??[],
        requiredIf: requiredIf??[],
        writable: false,
        scene,
        persistent,
        omitChanges,
        default:
            conformanceValue,
        readAcl
    });

export const WritableAttribute = <T, V extends T>(id: number, schema: TlvSchema<T>,
    {
        scene = false,
        persistent = false,
        omitChanges = false,
        default: conformanceValue,
        readAcl = AccessLevel.View,
        writeAcl = AccessLevel.View,
        optionalIf,
        requiredIf
    } : AttributeOptions<V> = {}): WritableAttribute<T> => (
    {
        id,
        schema,
        optional: false,
        optionalIf : optionalIf??[],
        requiredIf : requiredIf??[],
        writable: true,
        scene, persistent,
        omitChanges,
        default: conformanceValue,
        readAcl,
        writeAcl
    });

export const OptionalWritableAttribute = <T, V extends T>(
    id: number, schema: TlvSchema<T>, {
        scene = false,
        persistent = false,
        omitChanges = false,
        default: conformanceValue,
        readAcl = AccessLevel.View,
        writeAcl = AccessLevel.View,
        optionalIf,
        requiredIf
    }
    : AttributeOptions<V> = {}) : OptionalWritableAttribute<T> => (
    {
        id,
        schema,
        optional: true,
        optionalIf : optionalIf??[],
        requiredIf : requiredIf??[],
        writable: true,
        scene,
        persistent,
        omitChanges,
        default: conformanceValue,
        readAcl,
        writeAcl
    });
=======
interface AttributeOptions<T> { scene?: boolean, persistent?: boolean, omitChanges?: boolean, default?: T, readAcl?: AccessLevel, writeAcl?: AccessLevel }
export const Attribute = <T, V extends T>(id: number, schema: TlvSchema<T>, { scene = false, persistent = false, omitChanges = false, default: conformanceValue, readAcl = AccessLevel.View }: AttributeOptions<V> = {}): Attribute<T> => ({ id, schema, optional: false, writable: false, fixed: false, scene, persistent, fabricScoped: false, omitChanges, default: conformanceValue, readAcl });
export const OptionalAttribute = <T, V extends T>(id: number, schema: TlvSchema<T>, { scene = false, persistent = false, omitChanges = false, default: conformanceValue, readAcl = AccessLevel.View }: AttributeOptions<V> = {}): OptionalAttribute<T> => ({ id, schema, optional: true, writable: false, fixed: false, scene, persistent, fabricScoped: false, omitChanges, default: conformanceValue, readAcl });
export const WritableAttribute = <T, V extends T>(id: number, schema: TlvSchema<T>, { scene = false, persistent = true, omitChanges = false, default: conformanceValue, readAcl = AccessLevel.View, writeAcl = AccessLevel.View }: AttributeOptions<V> = {}): WritableAttribute<T> => ({ id, schema, optional: false, writable: true, fixed: false, scene, persistent, fabricScoped: false, omitChanges, default: conformanceValue, readAcl, writeAcl });
export const OptionalWritableAttribute = <T, V extends T>(id: number, schema: TlvSchema<T>, { scene = false, persistent = true, omitChanges = false, default: conformanceValue, readAcl = AccessLevel.View, writeAcl = AccessLevel.View }: AttributeOptions<V> = {}): OptionalWritableAttribute<T> => ({ id, schema, optional: true, writable: true, fixed: false, scene, persistent, fabricScoped: false, omitChanges, default: conformanceValue, readAcl, writeAcl });
export const WritableFabricScopedAttribute = <T, V extends T>(id: number, schema: TlvSchema<T>, { scene = false, persistent = true, omitChanges = false, default: conformanceValue, readAcl = AccessLevel.View, writeAcl = AccessLevel.View }: AttributeOptions<V> = {}): WritableFabricScopedAttribute<T> => ({ id, schema, optional: false, writable: true, fixed: false, scene, persistent, fabricScoped: true, omitChanges, default: conformanceValue, readAcl, writeAcl });
export const OptionalWritableFabricScopedAttribute = <T, V extends T>(id: number, schema: TlvSchema<T>, { scene = false, persistent = true, omitChanges = false, default: conformanceValue, readAcl = AccessLevel.View, writeAcl = AccessLevel.View }: AttributeOptions<V> = {}): OptionalWritableFabricScopedAttribute<T> => ({ id, schema, optional: true, writable: true, fixed: false, scene, persistent, fabricScoped: true, omitChanges, default: conformanceValue, readAcl, writeAcl });
export const FixedAttribute = <T, V extends T>(id: number, schema: TlvSchema<T>, { scene = false, persistent = false, omitChanges = false, default: conformanceValue, readAcl = AccessLevel.View }: AttributeOptions<V> = {}): FixedAttribute<T> => ({ id, schema, optional: false, writable: false, fixed: true, scene, persistent, fabricScoped: false, omitChanges, default: conformanceValue, readAcl });
export const OptionalFixedAttribute = <T, V extends T>(id: number, schema: TlvSchema<T>, { scene = false, persistent = false, omitChanges = false, default: conformanceValue, readAcl = AccessLevel.View }: AttributeOptions<V> = {}): OptionalFixedAttribute<T> => ({ id, schema, optional: true, writable: false, fixed: true, scene, persistent, fabricScoped: false, omitChanges, default: conformanceValue, readAcl });
>>>>>>> e4869714

export type MandatoryAttributeNames<A extends Attributes> = { [K in keyof A]: A[K] extends OptionalAttribute<any> ? never : K }[keyof A];
export type OptionalAttributeNames<A extends Attributes> = { [K in keyof A]: A[K] extends OptionalAttribute<any> ? K : never }[keyof A];

/* Interfaces and helper methods to define a cluster command */
export const TlvNoResponse = TlvVoid;
export interface Command<RequestT, ResponseT> { optional: boolean, requestId: number, requestSchema: TlvSchema<RequestT>, responseId: number, responseSchema: TlvSchema<ResponseT> }
export interface OptionalCommand<RequestT, ResponseT> extends Command<RequestT, ResponseT> { optional: true, requiredIf?:number[], options?:CommandOptions }
export type ResponseType<T extends Command<any, any>> = T extends OptionalCommand<any, infer ResponseT> ? ResponseT : (T extends Command<any, infer ResponseT> ? ResponseT : never);
export type RequestType<T extends Command<any, any>> = T extends OptionalCommand<infer RequestT, any> ? RequestT : (T extends Command<infer RequestT, any> ? RequestT : never);


interface CommandOptions {
    optionalIf?: Array<number>,
    requiredIf?: Array<number>
}

export const Command =
    <RequestT, ResponseT>(
        requestId: number,
        requestSchema: TlvSchema<RequestT>,
        responseId: number,
        responseSchema: TlvSchema<ResponseT>
    ): Command<RequestT, ResponseT> => ({
        optional: false,
        requestId,
        requestSchema,
        responseId,
        responseSchema
    });

export const OptionalCommand =
    <RequestT, ResponseT>(
        requestId: number,
        requestSchema: TlvSchema<RequestT>,
        responseId: number,
        responseSchema: TlvSchema<ResponseT>,
        options?: CommandOptions
    ): OptionalCommand<RequestT, ResponseT> => ({
        optional: true,
        options,
        requestId,
        requestSchema,
        responseId,
        responseSchema
    });

/* Interfaces and helper methods to define a cluster event */
export const enum EventPriority {
    Critical,
    Info,
    Debug,
}
export interface Event<T> { id: number, schema: TlvSchema<T>, priority: EventPriority, optional: boolean }
export interface OptionalEvent<T> extends Event<T> { optional: true }
export const Event = <FT extends TlvFields>(id: number, priority: EventPriority, data: FT = <FT>{}): Event<TypeFromFields<FT>> => ({ id, schema: TlvObject(data), priority, optional: false });
export const OptionalEvent = <FT extends TlvFields>(id: number, priority: EventPriority, data: FT = <FT>{}): OptionalEvent<TypeFromFields<FT>> => ({ id, schema: TlvObject(data), priority, optional: true });
export type EventType<T extends Event<any>> = T extends OptionalEvent<infer EventT> ? EventT : (T extends Event<infer EventT> ? EventT : never);
export type MandatoryEventNames<E extends Events> = { [K in keyof E]: E[K] extends OptionalEvent<any> ? never : K }[keyof E];
export type OptionalEventNames<E extends Events> = { [K in keyof E]: E[K] extends OptionalEvent<any> ? K : never }[keyof E];

/* Interfaces and helper methods to define a cluster */
export interface Attributes { [key: string]: Attribute<any> }
export interface Commands { [key: string]: Command<any, any> }
export interface Events { [key: string]: Event<any> }

// TODO Adjust typing to be derived from the schema below
/** @see {@link MatterCoreSpecificationV1_0} § 7.13 */
export type GlobalAttributes<F extends BitSchema> = {
    /** Indicates the revision of the server cluster specification supported by the cluster instance. */
    clusterRevision: Attribute<number>,

    /** Indicates whether the server supports zero or more optional cluster features. */
    featureMap: Attribute<TypeFromBitSchema<F>>,

    /** List of the attribute IDs of the attributes supported by the cluster instance. */
    attributeList: Attribute<AttributeId[]>,

    /** List of the event IDs of the events supported by the cluster instance. */
    eventList: Attribute<EventId[]>,

    /** List of client generated commands which are supported by this cluster server instance. */
    acceptedCommandList: Attribute<CommandId[]>,

    /** List of server generated commands (server to client commands). */
    generatedCommandList: Attribute<CommandId[]>,
}

export const GlobalAttributes = <F extends BitSchema>(features: F) => ({
    clusterRevision: Attribute(0xFFFD, TlvUInt16),
    featureMap: Attribute(0xFFFC, TlvBitmap(TlvUInt32, features)),
    attributeList: Attribute(0xFFFB, TlvArray(TlvAttributeId)),
    eventList: Attribute(0xFFFA, TlvArray(TlvEventId)),
    acceptedCommandList: Attribute(0xFFF9, TlvArray(TlvCommandId)),
    generatedCommandList: Attribute(0xFFF8, TlvArray(TlvCommandId)),
} as GlobalAttributes<F>);

export interface Cluster<F extends BitSchema, SF extends TypeFromBitSchema<F>, A extends Attributes, C extends Commands, E extends Events> {
    id: number,
    name: string,
    revision: number,
    features: F,
    supportedFeatures: SF,
    attributes: A,
    commands: C,
    events: E,
}
export const Cluster = <F extends BitSchema, SF extends TypeFromBitSchema<F>, A extends Attributes = {}, C extends Commands = {}, E extends Events = {}>({
    id,
    name,
    revision,
    features = <F>{},
    supportedFeatures = <SF>{},
    attributes = <A>{},
    commands = <C>{},
    events = <E>{},
}: {
    id: number,
    name: string,
    revision: number,
    features?: F,
    supportedFeatures?: SF,
    attributes?: A,
    commands?: C,
    events?: E,
}): Cluster<F, SF, Merge<A, GlobalAttributes<F>>, C, E> => ({
    id,
    name,
    revision,
    features,
    supportedFeatures,
    commands,
    attributes: Merge(attributes, GlobalAttributes(features)),
    events,
});

type ClusterExtend<F extends BitSchema, SF extends TypeFromBitSchema<F>, A extends Attributes, C extends Commands, E extends Events> = {
    supportedFeatures: SF,
    attributes?: A,
    commands?: C,
    events?: E,
};

// TODO Find out why eslint markts that as unused
// eslint-disable-next-line @typescript-eslint/no-unused-vars
export const ClusterExtend =
    <
        F extends BitSchema,
        SF_BASE extends TypeFromBitSchema<F>,
        SF_EXTEND extends TypeFromBitSchema<F>,
        A_BASE extends Attributes = {},
        C_BASE extends Commands = {},
        E_BASE extends Events = {},
        A_EXTEND extends Attributes = {},
        C_EXTEND extends Commands = {},
        E_EXTEND extends Events = {},
    >(
        { id, name, revision, features, supportedFeatures, attributes, commands, events }: Cluster<F, SF_BASE, A_BASE, C_BASE, E_BASE>,
        {
            supportedFeatures: supportedFeaturesExtend,
            attributes: attributesExtend = <A_EXTEND>{},
            commands: commandsExtend = <C_EXTEND>{},
            events: eventsExtend = <E_EXTEND>{},
        }: ClusterExtend<F, SF_EXTEND, A_EXTEND, C_EXTEND, E_EXTEND>
    ): Cluster<
        F,
        Merge<SF_BASE, SF_EXTEND>,
        Merge<A_BASE, A_EXTEND>,
        Merge<C_BASE, C_EXTEND>,
        Merge<E_BASE, E_EXTEND>
    > => (
        {
            id,
            name,
            revision,
            features,
            supportedFeatures: Merge(supportedFeatures, supportedFeaturesExtend),
            attributes: Merge(attributes, attributesExtend),
            commands: Merge(commands, commandsExtend),
            events: Merge(events, eventsExtend),
        }
    );<|MERGE_RESOLUTION|>--- conflicted
+++ resolved
@@ -23,9 +23,9 @@
 }
 
 /* Interfaces and helper methods to define a cluster attribute */
-<<<<<<< HEAD
 export interface Attribute<T> {
-    id: number, schema: TlvSchema<T>,
+    id: number,
+    schema: TlvSchema<T>,
     optional: boolean,
     optionalIf: number[],
     requiredIf: number[],
@@ -33,14 +33,13 @@
     writable: boolean,
     scene: boolean,
     persistent: boolean,
+    fixed: boolean,
+    fabricScoped: boolean,
     omitChanges: boolean,
-    writeAcl?: AccessLevel,
-    default?: T
-}
-
-=======
-export interface Attribute<T> { id: number, schema: TlvSchema<T>, optional: boolean, readAcl: AccessLevel, writable: boolean, scene: boolean, persistent: boolean, fixed: boolean, fabricScoped: boolean, omitChanges: boolean, writeAcl?: AccessLevel, default?: T }
->>>>>>> e4869714
+     writeAcl?: AccessLevel,
+     default?: T
+    }
+
 export interface OptionalAttribute<T> extends Attribute<T> { optional: true }
 
 export interface WritableAttribute<T> extends Attribute<T> { writable: true }
@@ -52,142 +51,265 @@
 export interface OptionalFixedAttribute<T> extends OptionalAttribute<T> { fixed: true }
 
 export type AttributeJsType<T extends Attribute<any>> = T extends Attribute<infer JsType> ? JsType : never;
-<<<<<<< HEAD
+
 interface AttributeOptions<T> {
-    scene?: boolean,
-    persistent?: boolean,
-    omitChanges?: boolean,
-    default?: T,
-    readAcl?: AccessLevel,
-    writeAcl?: AccessLevel
-    optionalIf? : Array<number>,
-    requiredIf? : Array<number>
+  scene?: boolean;
+  persistent?: boolean;
+  omitChanges?: boolean;
+  default?: T;
+  readAcl?: AccessLevel;
+  writeAcl?: AccessLevel;
+  /** only valid on optional attributes */
+  optionalIf?: Array<number>;
+  /** only valid on optional attributes */
+  requiredIf?: Array<number>;
 }
 
 export const Attribute = <T, V extends T>(
-    id: number,
-    schema: TlvSchema<T>,
-    {
-        scene = false,
-        persistent = false,
-        omitChanges = false,
-        default: conformanceValue,
-        readAcl = AccessLevel.View,
-        optionalIf,
-        requiredIf
-    }: AttributeOptions<V> = {}
-): Attribute<T> => (
-    {
-        id,
-        schema,
-        optional: false,
-        optionalIf: optionalIf??[],
-        requiredIf: requiredIf??[],
-        writable: false,
-        scene,
-        persistent,
-        omitChanges,
-        default: conformanceValue,
-        readAcl
-    });
+  id: number,
+  schema: TlvSchema<T>,
+  {
+    scene = false,
+    persistent = false,
+    omitChanges = false,
+    default: conformanceValue,
+    readAcl = AccessLevel.View,
+  }: AttributeOptions<V> = {}
+): Attribute<T> => ({
+  id,
+  schema,
+  optional: false,
+  optionalIf: [],
+  requiredIf: [],
+  writable: false,
+  fixed: false,
+  fabricScoped: false,
+  scene,
+  persistent,
+  omitChanges,
+  default: conformanceValue,
+  readAcl,
+});
 
 export const OptionalAttribute = <T, V extends T>(
-    id: number,
-    schema: TlvSchema<T>,
-    {
-        scene = false,
-        persistent = false,
-        omitChanges = false,
-        default: conformanceValue,
-        optionalIf,
-        requiredIf,
-        readAcl = AccessLevel.View
-    }: AttributeOptions<V> = {},): OptionalAttribute<T> => (
-    {
-        id,
-        schema,
-        optional: true,
-        optionalIf: optionalIf??[],
-        requiredIf: requiredIf??[],
-        writable: false,
-        scene,
-        persistent,
-        omitChanges,
-        default:
-            conformanceValue,
-        readAcl
-    });
-
-export const WritableAttribute = <T, V extends T>(id: number, schema: TlvSchema<T>,
-    {
-        scene = false,
-        persistent = false,
-        omitChanges = false,
-        default: conformanceValue,
-        readAcl = AccessLevel.View,
-        writeAcl = AccessLevel.View,
-        optionalIf,
-        requiredIf
-    } : AttributeOptions<V> = {}): WritableAttribute<T> => (
-    {
-        id,
-        schema,
-        optional: false,
-        optionalIf : optionalIf??[],
-        requiredIf : requiredIf??[],
-        writable: true,
-        scene, persistent,
-        omitChanges,
-        default: conformanceValue,
-        readAcl,
-        writeAcl
-    });
+  id: number,
+  schema: TlvSchema<T>,
+  {
+    scene = false,
+    persistent = false,
+    omitChanges = false,
+    default: conformanceValue,
+    optionalIf,
+    requiredIf,
+    readAcl = AccessLevel.View,
+  }: AttributeOptions<V> = {}
+): OptionalAttribute<T> => ({
+  id,
+  schema,
+  optional: true,
+  writable: false,
+  fixed: false,
+  scene,
+  persistent,
+  fabricScoped: false,
+  omitChanges,
+  optionalIf: optionalIf ?? [],
+  requiredIf: requiredIf ?? [],
+  default: conformanceValue,
+  readAcl,
+});
+
+export const WritableAttribute = <T, V extends T>(
+  id: number,
+  schema: TlvSchema<T>,
+  {
+    scene = false,
+    persistent = false,
+    omitChanges = false,
+    default: conformanceValue,
+    readAcl = AccessLevel.View,
+    writeAcl = AccessLevel.View,
+    optionalIf,
+    requiredIf,
+  }: AttributeOptions<V> = {}
+): WritableAttribute<T> => ({
+  id,
+  schema,
+  optional: false,
+  optionalIf: optionalIf ?? [],
+  requiredIf: requiredIf ?? [],
+  writable: true,
+  fixed: false,
+  fabricScoped: false,
+  scene,
+  persistent,
+  omitChanges,
+  default: conformanceValue,
+  readAcl,
+  writeAcl,
+});
 
 export const OptionalWritableAttribute = <T, V extends T>(
-    id: number, schema: TlvSchema<T>, {
-        scene = false,
-        persistent = false,
-        omitChanges = false,
-        default: conformanceValue,
-        readAcl = AccessLevel.View,
-        writeAcl = AccessLevel.View,
-        optionalIf,
-        requiredIf
-    }
-    : AttributeOptions<V> = {}) : OptionalWritableAttribute<T> => (
-    {
-        id,
-        schema,
-        optional: true,
-        optionalIf : optionalIf??[],
-        requiredIf : requiredIf??[],
-        writable: true,
-        scene,
-        persistent,
-        omitChanges,
-        default: conformanceValue,
-        readAcl,
-        writeAcl
-    });
-=======
-interface AttributeOptions<T> { scene?: boolean, persistent?: boolean, omitChanges?: boolean, default?: T, readAcl?: AccessLevel, writeAcl?: AccessLevel }
-export const Attribute = <T, V extends T>(id: number, schema: TlvSchema<T>, { scene = false, persistent = false, omitChanges = false, default: conformanceValue, readAcl = AccessLevel.View }: AttributeOptions<V> = {}): Attribute<T> => ({ id, schema, optional: false, writable: false, fixed: false, scene, persistent, fabricScoped: false, omitChanges, default: conformanceValue, readAcl });
-export const OptionalAttribute = <T, V extends T>(id: number, schema: TlvSchema<T>, { scene = false, persistent = false, omitChanges = false, default: conformanceValue, readAcl = AccessLevel.View }: AttributeOptions<V> = {}): OptionalAttribute<T> => ({ id, schema, optional: true, writable: false, fixed: false, scene, persistent, fabricScoped: false, omitChanges, default: conformanceValue, readAcl });
-export const WritableAttribute = <T, V extends T>(id: number, schema: TlvSchema<T>, { scene = false, persistent = true, omitChanges = false, default: conformanceValue, readAcl = AccessLevel.View, writeAcl = AccessLevel.View }: AttributeOptions<V> = {}): WritableAttribute<T> => ({ id, schema, optional: false, writable: true, fixed: false, scene, persistent, fabricScoped: false, omitChanges, default: conformanceValue, readAcl, writeAcl });
-export const OptionalWritableAttribute = <T, V extends T>(id: number, schema: TlvSchema<T>, { scene = false, persistent = true, omitChanges = false, default: conformanceValue, readAcl = AccessLevel.View, writeAcl = AccessLevel.View }: AttributeOptions<V> = {}): OptionalWritableAttribute<T> => ({ id, schema, optional: true, writable: true, fixed: false, scene, persistent, fabricScoped: false, omitChanges, default: conformanceValue, readAcl, writeAcl });
-export const WritableFabricScopedAttribute = <T, V extends T>(id: number, schema: TlvSchema<T>, { scene = false, persistent = true, omitChanges = false, default: conformanceValue, readAcl = AccessLevel.View, writeAcl = AccessLevel.View }: AttributeOptions<V> = {}): WritableFabricScopedAttribute<T> => ({ id, schema, optional: false, writable: true, fixed: false, scene, persistent, fabricScoped: true, omitChanges, default: conformanceValue, readAcl, writeAcl });
-export const OptionalWritableFabricScopedAttribute = <T, V extends T>(id: number, schema: TlvSchema<T>, { scene = false, persistent = true, omitChanges = false, default: conformanceValue, readAcl = AccessLevel.View, writeAcl = AccessLevel.View }: AttributeOptions<V> = {}): OptionalWritableFabricScopedAttribute<T> => ({ id, schema, optional: true, writable: true, fixed: false, scene, persistent, fabricScoped: true, omitChanges, default: conformanceValue, readAcl, writeAcl });
-export const FixedAttribute = <T, V extends T>(id: number, schema: TlvSchema<T>, { scene = false, persistent = false, omitChanges = false, default: conformanceValue, readAcl = AccessLevel.View }: AttributeOptions<V> = {}): FixedAttribute<T> => ({ id, schema, optional: false, writable: false, fixed: true, scene, persistent, fabricScoped: false, omitChanges, default: conformanceValue, readAcl });
-export const OptionalFixedAttribute = <T, V extends T>(id: number, schema: TlvSchema<T>, { scene = false, persistent = false, omitChanges = false, default: conformanceValue, readAcl = AccessLevel.View }: AttributeOptions<V> = {}): OptionalFixedAttribute<T> => ({ id, schema, optional: true, writable: false, fixed: true, scene, persistent, fabricScoped: false, omitChanges, default: conformanceValue, readAcl });
->>>>>>> e4869714
+  id: number,
+  schema: TlvSchema<T>,
+  {
+    scene = false,
+    persistent = false,
+    omitChanges = false,
+    default: conformanceValue,
+    readAcl = AccessLevel.View,
+    writeAcl = AccessLevel.View,
+    optionalIf,
+    requiredIf,
+  }: AttributeOptions<V> = {}
+): OptionalWritableAttribute<T> => ({
+  id,
+  schema,
+  optional: true,
+  optionalIf: optionalIf ?? [],
+  requiredIf: requiredIf ?? [],
+  writable: true,
+  fixed: false,
+  fabricScoped: false,
+  scene,
+  persistent,
+  omitChanges,
+  default: conformanceValue,
+  readAcl,
+  writeAcl,
+});
+
+export const WritableFabricScopedAttribute = <T, V extends T>(
+  id: number,
+  schema: TlvSchema<T>,
+  {
+    scene = false,
+    persistent = true,
+    omitChanges = false,
+    default: conformanceValue,
+    readAcl = AccessLevel.View,
+    writeAcl = AccessLevel.View,
+  }: AttributeOptions<V> = {}
+): WritableFabricScopedAttribute<T> => ({
+  id,
+  schema,
+  optional: false,
+  writable: true,
+  fixed: false,
+  scene,
+  persistent,
+  fabricScoped: true,
+  omitChanges,
+  default: conformanceValue,
+  readAcl,
+  writeAcl,
+  optionalIf: [],
+  requiredIf: [],
+});
+
+export const OptionalWritableFabricScopedAttribute = <T, V extends T>(
+  id: number,
+  schema: TlvSchema<T>,
+  {
+    scene = false,
+    persistent = true,
+    omitChanges = false,
+    default: conformanceValue,
+    readAcl = AccessLevel.View,
+    writeAcl = AccessLevel.View,
+    optionalIf,
+    requiredIf,
+  }: AttributeOptions<V> = {}
+): OptionalWritableFabricScopedAttribute<T> => ({
+  id,
+  schema,
+  optional: true,
+  writable: true,
+  fixed: false,
+  scene,
+  persistent,
+  fabricScoped: true,
+  omitChanges,
+  default: conformanceValue,
+  readAcl,
+  writeAcl,
+  optionalIf: optionalIf ?? [],
+  requiredIf: requiredIf ?? [],
+});
+
+export const FixedAttribute = <T, V extends T>(
+  id: number,
+  schema: TlvSchema<T>,
+  {
+    scene = false,
+    persistent = false,
+    omitChanges = false,
+    default: conformanceValue,
+    readAcl = AccessLevel.View,
+  }: AttributeOptions<V> = {}
+): FixedAttribute<T> => ({
+  id,
+  schema,
+  optional: false,
+  writable: false,
+  fixed: true,
+  scene,
+  persistent,
+  fabricScoped: false,
+  omitChanges,
+  default: conformanceValue,
+  readAcl,
+  optionalIf: [],
+  requiredIf: [],
+});
+
+export const OptionalFixedAttribute = <T, V extends T>(
+  id: number,
+  schema: TlvSchema<T>,
+  {
+    scene = false,
+    persistent = false,
+    omitChanges = false,
+    default: conformanceValue,
+    readAcl = AccessLevel.View,
+    optionalIf,
+    requiredIf,
+  }: AttributeOptions<V> = {}
+): OptionalFixedAttribute<T> => ({
+  id,
+  schema,
+  optional: true,
+  writable: false,
+  fixed: true,
+  scene,
+  persistent,
+  fabricScoped: false,
+  omitChanges,
+  default: conformanceValue,
+  readAcl,
+  optionalIf: optionalIf ?? [],
+  requiredIf: requiredIf ?? [],
+});
 
 export type MandatoryAttributeNames<A extends Attributes> = { [K in keyof A]: A[K] extends OptionalAttribute<any> ? never : K }[keyof A];
 export type OptionalAttributeNames<A extends Attributes> = { [K in keyof A]: A[K] extends OptionalAttribute<any> ? K : never }[keyof A];
 
 /* Interfaces and helper methods to define a cluster command */
 export const TlvNoResponse = TlvVoid;
-export interface Command<RequestT, ResponseT> { optional: boolean, requestId: number, requestSchema: TlvSchema<RequestT>, responseId: number, responseSchema: TlvSchema<ResponseT> }
-export interface OptionalCommand<RequestT, ResponseT> extends Command<RequestT, ResponseT> { optional: true, requiredIf?:number[], options?:CommandOptions }
+export interface Command<RequestT, ResponseT> {
+    optional: boolean,
+    requestId: number,
+    requestSchema: TlvSchema<RequestT>,
+    responseId: number,
+    responseSchema: TlvSchema<ResponseT>
+
+}
+export interface OptionalCommand<RequestT, ResponseT> extends Command<RequestT, ResponseT> {
+    optional: true,
+    requiredIf?: number[],
+    options?: CommandOptions
+}
+
 export type ResponseType<T extends Command<any, any>> = T extends OptionalCommand<any, infer ResponseT> ? ResponseT : (T extends Command<any, infer ResponseT> ? ResponseT : never);
 export type RequestType<T extends Command<any, any>> = T extends OptionalCommand<infer RequestT, any> ? RequestT : (T extends Command<infer RequestT, any> ? RequestT : never);
 
