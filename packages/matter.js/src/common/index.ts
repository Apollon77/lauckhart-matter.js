--- conflicted
+++ resolved
@@ -8,9 +8,6 @@
 export * from "./MatterError.js";
 export * from "./Scanner.js";
 export * from "./TryCatchHandler.js";
-<<<<<<< HEAD
+export * from "./ServerAddress.js";
 export * from "./TransportInterface.js";
-export * from "./Channel.js";
-=======
-export * from "./ServerAddress.js";
->>>>>>> 9941b2cd
+export * from "./Channel.js";