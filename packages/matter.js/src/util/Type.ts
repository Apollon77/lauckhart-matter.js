/**
 * @license
 * Copyright 2022-2023 Project CHIP Authors
 * SPDX-License-Identifier: Apache-2.0
 */

export type Properties = { [key: string]: any };

/** Merges two types into one. */
export type Merge<
    A extends Properties,
    B extends Properties
> = { [K in keyof A as (K extends keyof B ? never : K)]: A[K] } & B;

export function Merge<
    A extends Properties,
    B extends Properties
>(a: A, b: B): Merge<A, B> {
    return { ...a, ...b }
}

/** Type that represents a class constructor of a defined type or extend of it */
export type ClassExtends<C> = { new(...args: any[]): C };

<<<<<<< HEAD
export type MakeMandatory<T> = Exclude<T, undefined>;
=======
/** Merge an array of objects into one.  Currently assumes unique elements */
export type MergeAll<T> = T extends [infer O extends Properties | undefined, ...infer R]
    ? O extends undefined ? MergeAll<R> : O & MergeAll<R>
    : T extends []
    ? {}
    : never;

export function MergeAll<T extends (Properties | undefined)[]>(...objects: readonly [...T]): MergeAll<T> {
    return Object.assign({}, ...objects);
}

/** Pluck an item from an array of objects if present */
export type Pluck<K, T extends readonly [...any]>
    = T extends [infer O, ...infer R]
    ? K extends keyof O
    ? [O[K], ...Pluck<K, R>]
    : Pluck<K, R>
    : T extends []
    ? T
    : never;

export function Pluck<T extends Properties[], K extends keyof T[number]>(key: K, ...objects: readonly [...T]): Pluck<K, T> {
    return objects.map(o => (o as any)[key]).filter(o => o !== undefined) as any;
}

/** Same as "a == undefined" but keeps the kids happy */
export function isNullish(a: any) {
    return a === undefined || a === null;
}
>>>>>>> bbdc87d7
<|MERGE_RESOLUTION|>--- conflicted
+++ resolved
@@ -22,9 +22,6 @@
 /** Type that represents a class constructor of a defined type or extend of it */
 export type ClassExtends<C> = { new(...args: any[]): C };
 
-<<<<<<< HEAD
-export type MakeMandatory<T> = Exclude<T, undefined>;
-=======
 /** Merge an array of objects into one.  Currently assumes unique elements */
 export type MergeAll<T> = T extends [infer O extends Properties | undefined, ...infer R]
     ? O extends undefined ? MergeAll<R> : O & MergeAll<R>
@@ -54,4 +51,5 @@
 export function isNullish(a: any) {
     return a === undefined || a === null;
 }
->>>>>>> bbdc87d7
+
+export type MakeMandatory<T> = Exclude<T, undefined>;