--- conflicted
+++ resolved
@@ -32,11 +32,8 @@
   * Enhancement: Allows "fieldName$Changed" and "fieldName$Changing" event handlers to be async
   * Fix: Fixes some issues around event handling in the new API and makes sure events are not de-registered on factory resets
   * Fix: Corrects the returned status error code when an Enum value is set to an invalid value
-<<<<<<< HEAD
   * Fix: Fixes a floating promise in FailsafeTimer; it tended to kill a test run without an easy way to identify the cause
-=======
   * Fix: Fixes bounds check with references to null fields
->>>>>>> 174f8cfb
 * Chip testing:
   * Enhancement: Adds automatic CI testing for all clusters listed in [matter.js Readme](./packages/matter.js/README.md)
 * matter.js tooling:
