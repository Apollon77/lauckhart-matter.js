# Changelog for matter.js

This page tries to get an detailed overview of the changes between versions without the need to look into code, especially to see relevant changes while interfaces and features are still in flux.
All Changes without a GitHub Username in brackets are from the core team: @Apollon77, @mfucci and @turon

## 0.5.0 (WIP)
* Matter-Core functionality:
  * Breaking: Added support to allow to clearly model some more attribute types with internally different behaviour:
    * Added types for WritableFabricScopedAttribute and OptionalWritableFabricScopedAttribute
    * Added types for FixedAttribute and OptionalFixedAttribute
    * Added FixedAttributeServer which only allows to "get" the value but not to set it
    * Added FabricScopedAttributeServer which gets and sets the value based on the provided fabric
    * Updated ClusterServerObj and ClusterClientObj typings to respect these Attribute types
    * Updated all Cluster definitions that use such attribute types
  * Breaking: Add Interface for Events which requires to define the supported events when creating a ClusterServer (Event Logic WIP in separate PR)
  * Breaking: GeneralCommissioningServerHandler is now a function that takes configuration for setRegulatoryConfig handling
  * Feature: Enhance CommissioningServer options to also specify GeneralCommissioningServer details and settings
  * Feature: Adjust RegulatoryConfig Handling in Device and Controller to match with specifications
  * Feature: Endpoint Structures use custom-unique-id (from EndpointOptions)/uniqueStorageKey (from BasicInformationCluster)/serialNumber (from BasicInformationCluster)/ Index (in this order) to store and restore the endpoint ID in structures
  * Feature: (@mahimamandhanaa) Add BTP (Bluetooth Transport Protocol) codec class for encoding and decoding of BTP messages
  * Feature: Enhanced BitMap typing and Schemas to allow "Partially" provided Bitmaps by suppressing the "unset" bits
  * Feature: Allow to define discoveryCapabilities structure when getting pairing code in CommissioningServer
<<<<<<< HEAD
  * Feature: Added Bluetooth package (matter-node-ble.js) to allow to use Bluetooth as transport layer for initial commissioning. Implemented device side for now
=======
  * Feature: Global Attributes are also accessible in ClusterClient instances (e.g. to get the list of features of the cluster)
  * Enhance: Device port in MDNSBroadcaster is now dynamically set and add UDC (User directed Commissioning) Announcements
  * Enhance: Enhanced MessageCodec and check some more fields
>>>>>>> 9941b2cd
  * Enhance: Added possibility to define conditional cluster attribute/Command/event definitions and introduce runtime checking for these. Part of Cluster Structure rework still WIP
  * Enhance: (@vves) Add Window Covering Cluster definition  
  * Enhance: Split up and corrected PowerSource and PressureMeasurement Cluster based on Matter 1.1 Specs
  * Fix: Added missing PulseWidthModulationLevelControlCluster to AllCLusters
  * Fix Typing of Commands in ClusterClient if no commands were present
  * Fix: Fixes equality checks in Attribute servers to check deeper than just === (and introduce new util method isDeepEqual)
  * Fix: Makes sure an error received from sending subscription seed data reports is not bubbling up and activate subscription after successful seeding
  * Fix: Allows Node.js Buffer objects to be persisted to storage as a Uint8Arrays that they subclass
  * Fix: Fixes a Subscription timer duplication issue and collect attribute changes within a 50ms window to reduce the number of subscription messages
  * Fix: Returns correct Error-Status for Read-/Write-Requests
  * Fix: Fixes TLV Encoding for strings with UTF8 relevant characters
  * Refactor: Refactor Endpoint structuring and determination to allow dynamic and updating structures
* matter.js API:
  * Breaking: 
    * Adjusted some constructors of the new API and remove the option to pass an array of clusters to be added initially because this was no longer compatible to the strong typing in some places. Use addClusterServer and addClusterClient methods
    * Endpoint ID parameter got replaced by an EndpointOptions structure that also allows to define a custom unique ID for endpoint structuring
    * Composed devices objects should only be used on an Aggregator
  * Deprecation: The classes MatterDevice and MatterController are deprecated to be used externally to the library and will be removed in later versions.
  * Feature: Enhance Storage system to allow to create subcontext stores to allow better separation of data
  * Feature: Allow to also remove devices from Aggregators
  * Feature: Optionally allow to define discovery capabilities when generating Pairing codee 
* Reference implementation/Examples:
<<<<<<< HEAD
=======
  * Breaking: The storage key structure got changed to allow multi node operations within one process. This requires to change the storage key structure and to migrate or reset the storage.
    * Migration: prepend any storage key except Device.* and Controller.* with "0." in the filename
>>>>>>> 9941b2cd
  * Deprecation: The CLI Examples LegacyDeviceNode and LegacyControllerNode is removed in this version! Use the new variants please.
  * Example script are moved to package matter-node.js-examples
  * The Device example script got a new parameter -ble to also initialize the Bluetooth transport layer
* Misc:
  * Added Specification links for Matter Specifications 1.1
  * Optimize typing exports for node10 TS settings
  * Add optional parameter to define a uniqueID used in serialnumber of examples

## 0.4.0 (2023-05-16)
* Matter-Core functionality:
  * Deprecation: The classes MatterDevice and MatterController are deprecated to be used externally to the library and will be removed in later versions.
  * Deprecation: The CLI Examples LegacyDeviceNode and LegacyControllerNode will be removed in next version! Use the new variants please.
  * Feature: Generate global Attributes attributeList, acceptedCommandList and generatedCommandList when generating cluster servers (when used with New API!)
  * Feature: (@digitaldan) Added decoding of Pairingcodes to determine discriminator and pin for Controller usage
  * Feature: Provide the Endpoint as data field for command Handlers to allow to access the endpoint data and other clusters on that endpoint if needed
  * Feature: Add Implementations of Scenes and Groups-Clusters (still to be tested with Controllers in depth!)
  * Feature: Add ClusterExtend to allow building Feature-based conditional cluster definitions (and do that for OnOff/Network-Commissioning)
  * Feature: Refactored Endpoint/Fabric aware Attributes with Getter functions to use Endpoint instance
  * Feature: Added automatic API documentation generation (not included in npm package but can be build locally using npm run build-doc)
  * Feature: Improved Command Invoke Logging
  * Adjustment: Do not send empty arrays for empty subscription messages to further shorten the payload
  * Fix: Respond with Unsupported Command when a unknown command is received and log the error
  * Fix: Increase the array maximum size according to specs
  * Fix: Fixed internal TlvTag representation to allow also decoding of the internal object format of a Tlv stream
  * Fix: Adjust internal tag encoding to not use {} when empty
* matter.js API:
  * Feature: Introduce new High level API, see [API.md](./packages/matter.js/API.md) for details!
  * Breaking: Move DeviceTypes.ts from common to device directory and rename DEVICE to "DeviceTypes"
  * Breaking: ClusterClient interface names changed to get/set/subscribeNAMEAttribute to prevent overlapping with commands
  * Breaking: Revamp internal APIs and convert ClusterServer into an object approach to allow dynamic methods to be defined for get/set/subscribe and streamline the API between ClusterClient and ClusterServer
  * Feature: Introduce NamedHandler util class for an event style typed and named handler/callback approach
  * Feature: Use NamedHandler as commandHandler to forward command calls like identify to the Device classes and testEvenTriggered for commissionable node class
  * Feature: Add constructor value to hand over initial values of the onoff Cluster when initialing the default cluster
  * Feature: make sure BridgedBasicInformation cluster is always set when adding a bridged device and no data parameters were provided
  * Feature: (@lauckhart) Enhance Logging framework to also allow ANSI and HTML colored output and added some features, details see #129
* matter-node.js:
  * Breaking: Remove the exposed legacy API classes (MatterDevice/MatterController) and legacy examples from the exported lists
  * Feature: Autoregister Crypto, Time and Network in their Node.js variants when including packages from @project-chip/matter-node.js root package but only if not yet registered (so can be overridden by the developer)
  * Examples/Reference implementations:
    * The reference implementations are moved to example directory and details moved into own [README.md](./packages/matter-node.js-examples/README.md) file
    * the "npm run matter" command got renamed to "npm run matter-device" (same for binary usage
    * Add hints for all imports in the examples to show what the corresponding "matter-node.js" import would be (because they can not be used directly for build reasons)
    * Added the "npm run matter-*" commands also to the base package.json
    * Added parameter -clearstorage to start with an empty storage

## 0.3.0 (2023-05-03)
* Initial release of matter.js and matter-node.js packages after the code merge
* From now on we will add a changelog for each release

## < 0.3.0
* Releases of matter.js with initial Logic<|MERGE_RESOLUTION|>--- conflicted
+++ resolved
@@ -20,13 +20,10 @@
   * Feature: (@mahimamandhanaa) Add BTP (Bluetooth Transport Protocol) codec class for encoding and decoding of BTP messages
   * Feature: Enhanced BitMap typing and Schemas to allow "Partially" provided Bitmaps by suppressing the "unset" bits
   * Feature: Allow to define discoveryCapabilities structure when getting pairing code in CommissioningServer
-<<<<<<< HEAD
   * Feature: Added Bluetooth package (matter-node-ble.js) to allow to use Bluetooth as transport layer for initial commissioning. Implemented device side for now
-=======
   * Feature: Global Attributes are also accessible in ClusterClient instances (e.g. to get the list of features of the cluster)
   * Enhance: Device port in MDNSBroadcaster is now dynamically set and add UDC (User directed Commissioning) Announcements
   * Enhance: Enhanced MessageCodec and check some more fields
->>>>>>> 9941b2cd
   * Enhance: Added possibility to define conditional cluster attribute/Command/event definitions and introduce runtime checking for these. Part of Cluster Structure rework still WIP
   * Enhance: (@vves) Add Window Covering Cluster definition  
   * Enhance: Split up and corrected PowerSource and PressureMeasurement Cluster based on Matter 1.1 Specs
@@ -49,11 +46,8 @@
   * Feature: Allow to also remove devices from Aggregators
   * Feature: Optionally allow to define discovery capabilities when generating Pairing codee 
 * Reference implementation/Examples:
-<<<<<<< HEAD
-=======
   * Breaking: The storage key structure got changed to allow multi node operations within one process. This requires to change the storage key structure and to migrate or reset the storage.
     * Migration: prepend any storage key except Device.* and Controller.* with "0." in the filename
->>>>>>> 9941b2cd
   * Deprecation: The CLI Examples LegacyDeviceNode and LegacyControllerNode is removed in this version! Use the new variants please.
   * Example script are moved to package matter-node.js-examples
   * The Device example script got a new parameter -ble to also initialize the Bluetooth transport layer
